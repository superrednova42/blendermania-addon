import bpy
import json
import subprocess

from .Constants      import *
from .Functions      import *

DOTNET_BLOCKS_DIRECTION = (
    DOTNET_BLOCKS_DIRECTION_NORTH := 0,
    DOTNET_BLOCKS_DIRECTION_EAST := 1,
    DOTNET_BLOCKS_DIRECTION_SOUTH := 2,
    DOTNET_BLOCKS_DIRECTION_WEST := 3,
)

# Dotnet types
class DotnetVector3:
    def __init__(self, X: float = 0, Y: float = 0, Z: float = 0) -> None:
        self.X = X
        self.Y = Y
        self.Z = Z

    def to_json(self):
        return json.dumps(self, default=lambda o: o.__dict__)

class DotnetInt3:
    def __init__(self, X: int = 0, Y: int = 0, Z: int = 0) -> None:
        self.X = X
        self.Y = Y
        self.Z = Z

    def toJSON(self):
        return json.dumps(self, default=lambda o: o.__dict__)

class DotnetBlock:
    def __init__(self, Name: str, Direction: int, Position: DotnetInt3):
        if Direction > 3:
            Direction = 0

        self.Name = Name
        self.Dir = Direction
        self.Position = Position
    
    def toJSON(self):
        return json.dumps(self, default=lambda o: o.__dict__)

class DotnetItem:
    def __init__(self, Name: str, Path: str, Position: DotnetVector3, Rotation: DotnetVector3 = DotnetVector3(), Pivot: DotnetVector3 = DotnetVector3()):
        self.Name = Name
        self.Path = Path
        self.Position = Position
        self.Rotation = Rotation
        self.Pivot = Pivot
    
    def to_json(self):
        return json.dumps(self, default=lambda o: o.__dict__)

class DotnetPlaceObjectsOnMap:
    def __init__(self, MapPath: str, Blocks: list[DotnetBlock], Items: list[DotnetItem]):
        self.MapPath = MapPath
        self.Blocks = Blocks
        self.Items = Items
        # TODO blocks

    def to_json(self):
        return json.dumps(self, default=lambda o: o.__dict__)

# TODO move it to functions
class ComplexEncoder(json.JSONEncoder):
    def default(self, obj):
        if hasattr(obj,'to_json'):
            return obj.reprJSON()
        else:
            return json.JSONEncoder.default(self, obj)

# Dotnet commands
<<<<<<< HEAD
def run_place_objects_on_map(map_path: str, blocks: list[DotnetBlock] = [], items: list[DotnetItem] = []):
    return _run_dotnet(PLACE_OBJECTS_ON_MAP, json.dumps(DotnetPlaceObjectsOnMap(map_path, blocks, items).toJSON(), cls=ComplexEncoder))
=======
def run_place_objects_on_map(map_path: str, items: list[DotnetItem]):
    return _run_dotnet(PLACE_OBJECTS_ON_MAP, json.dumps(DotnetPlaceObjectsOnMap(map_path, items).to_json(), cls=ComplexEncoder))
>>>>>>> f02e1547

# TODO better error handling
def _run_dotnet(command: str, payload: str) -> str | None:
    # TODO use .exe from propper source
    process = subprocess.Popen(args=[
        "D:/Art/Blender/blendermania-dotnet/blendermania-dotnet/bin/Release/net6.0/win-x64/publish/blendermania-dotnet.exe",
        command,
        payload.strip('"'),
    ], stdout=subprocess.PIPE, stderr=subprocess.PIPE)

    
    out, err = process.communicate()
    if len(err) != 0:
        return err.decode("utf-8") 
    
    res = out.decode("utf-8").strip()
    if process.returncode != 0:
        return "Unknown error" if len(res) == 0 else res

    return None if len(res) == 0 else res<|MERGE_RESOLUTION|>--- conflicted
+++ resolved
@@ -28,7 +28,7 @@
         self.Y = Y
         self.Z = Z
 
-    def toJSON(self):
+    def to_json(self):
         return json.dumps(self, default=lambda o: o.__dict__)
 
 class DotnetBlock:
@@ -40,7 +40,7 @@
         self.Dir = Direction
         self.Position = Position
     
-    def toJSON(self):
+    def to_json(self):
         return json.dumps(self, default=lambda o: o.__dict__)
 
 class DotnetItem:
@@ -73,13 +73,8 @@
             return json.JSONEncoder.default(self, obj)
 
 # Dotnet commands
-<<<<<<< HEAD
 def run_place_objects_on_map(map_path: str, blocks: list[DotnetBlock] = [], items: list[DotnetItem] = []):
-    return _run_dotnet(PLACE_OBJECTS_ON_MAP, json.dumps(DotnetPlaceObjectsOnMap(map_path, blocks, items).toJSON(), cls=ComplexEncoder))
-=======
-def run_place_objects_on_map(map_path: str, items: list[DotnetItem]):
-    return _run_dotnet(PLACE_OBJECTS_ON_MAP, json.dumps(DotnetPlaceObjectsOnMap(map_path, items).to_json(), cls=ComplexEncoder))
->>>>>>> f02e1547
+    return _run_dotnet(PLACE_OBJECTS_ON_MAP, json.dumps(DotnetPlaceObjectsOnMap(map_path, blocks, items).to_json(), cls=ComplexEncoder))
 
 # TODO better error handling
 def _run_dotnet(command: str, payload: str) -> str | None:
